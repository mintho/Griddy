//
//  GridOverlay.swift
//  Griddy
//
//  Created by Thomas Minzenmay on 23.04.25.
//

import SwiftUI

// MARK: - Supporting Types
struct GridCell: Hashable, CustomStringConvertible {
    let row: Int
    let col: Int
    
    var description: String { "(\(row), \(col))" }
    
    func isValid(rows: Int, cols: Int) -> Bool {
        row >= 0 && row < rows && col >= 0 && col < cols
    }
}

enum Direction: Hashable {
    case left
    case right
    case up
    case down
}

// MARK: - GridOverlay View
struct GridOverlay: View {
    // MARK: - Properties & Bindings
    @Binding var gridData: [[Int]]
    let gridColumns: Int
    let gridRows: Int
    let zoomLevel: CGFloat
    var onPaint: (_ cells: Set<GridCell>, _ colorIndex: Int) -> Void
    let selectedColorIndex: Int
    
    // Context from FileView
    let scrollProxy: ScrollViewProxy
    let scrollableContentID: String
    @Binding var externalContentOffset: CGPoint
    let visibleSize: CGSize
    let contentSize: CGSize // This is the ZStack's size from FileView
    let scrollViewGlobalFrame: CGRect
    let contentViewInset: CGFloat // Margin inside the ZStack, around GridOverlay

    // MARK: - Drag State
    @State private var isDragging: Bool = false
    @State private var dragStartCell: GridCell? = nil
    @State private var dragCurrentCell: GridCell? = nil
    
    // MARK: - Auto-Scroll State & Config
    @State private var autoScrollTimer: Timer? = nil
    @State private var autoScrollDirection: Set<Direction> = []
<<<<<<< HEAD
    private let autoScrollMargin: CGFloat = 60.0
=======
    @State private var localDragLocation: CGPoint = .zero
    private let autoScrollMargin: CGFloat = 60.0
    private let autoScrollAmount: CGFloat = 50.0
>>>>>>> 41c8dc16
    private let autoScrollTimerInterval: TimeInterval = 0.02
    @State private var scrollSpeedX: CGFloat = 0
    @State private var scrollSpeedY: CGFloat = 0
    
    @State private var initialLocalDragLocationForScrollHandling: CGPoint? = nil
    @State private var initialContentOffsetForScrollHandling: CGPoint? = nil
    
    // MARK: - Computed Properties
    private var cellsInDragRectangle: Set<GridCell> {
        guard let start = dragStartCell, let current = dragCurrentCell else { return [] }
        let minR = min(start.row, current.row)
        let maxR = max(start.row, current.row)
        let minC = min(start.col, current.col)
        let maxC = max(start.col, current.col)
        var cells = Set<GridCell>()
        
        for r in minR...maxR {
            for c in minC...maxC {
                let cell = GridCell(row: r, col: c)
                if cell.isValid(rows: gridRows, cols: gridColumns) {
                    cells.insert(cell)
                }
            }
        }
        return cells
    }
    
    private var isValidGrid: Bool {
        gridRows > 0 && gridColumns > 0 &&
        gridData.count == gridRows && (gridData.first?.count ?? 0) == gridColumns
    }
    
    private let GRID_CELL_SIZE_CONST: CGFloat = GRID_CELL_SIZE

    var body: some View {
        if isValidGrid {
            GeometryReader { geometry in
                let localSize = geometry.size // Size of GridOverlay itself (scaled image size)
                let scaledCellWidth = GRID_CELL_SIZE_CONST * zoomLevel
                let scaledCellHeight = GRID_CELL_SIZE_CONST * zoomLevel
                
                let showGridLines = (scaledCellWidth > 3.0 || scaledCellHeight > 3.0) && zoomLevel > 0.1

                ZStack(alignment: .topLeading) {
                    Canvas { context, size in
                        guard scaledCellWidth > 0, scaledCellHeight > 0 else { return }

                        let viewportOriginInGridOverlayX = externalContentOffset.x - contentViewInset
                        let viewportOriginInGridOverlayY = externalContentOffset.y - contentViewInset
                        
                        let visibleRectInGridOverlayCoords = CGRect(
                            x: viewportOriginInGridOverlayX,
                            y: viewportOriginInGridOverlayY,
                            width: visibleSize.width,
                            height: visibleSize.height
                        )

                        let startRowCells = max(0, Int(floor(visibleRectInGridOverlayCoords.minY / scaledCellHeight)))
                        let endRowCellsExclusive = min(gridRows, Int(ceil(visibleRectInGridOverlayCoords.maxY / scaledCellHeight)))
                        
                        let startColCells = max(0, Int(floor(visibleRectInGridOverlayCoords.minX / scaledCellWidth)))
                        let endColCellsExclusive = min(gridColumns, Int(ceil(visibleRectInGridOverlayCoords.maxX / scaledCellWidth)))
                        
                        if startRowCells < endRowCellsExclusive && startColCells < endColCellsExclusive {
                            for row in startRowCells..<endRowCellsExclusive {
                                for col in startColCells..<endColCellsExclusive {
                                    if row < gridData.count && col < (gridData.first?.count ?? 0) {
                                        let colorIndex = gridData[row][col]
                                        if colorIndex > 0 {
                                            let x = CGFloat(col) * scaledCellWidth
                                            let y = CGFloat(row) * scaledCellHeight
                                            let rect = CGRect(x: x, y: y, width: scaledCellWidth, height: scaledCellHeight)
                                            context.fill(Path(rect), with: .color(ColorPalette.gridColor(for: colorIndex)))
                                        }
                                    }
                                }
                            }
                        }
                        
                        if showGridLines {
                            let targetScreenPixelLineWidth: CGFloat
                            let lineOpacity: Double

                            if zoomLevel > 2.0 {
                                targetScreenPixelLineWidth = 1.0
                                lineOpacity = 0.60
                            } else if zoomLevel > 1.0 {
                                targetScreenPixelLineWidth = 0.8
                                lineOpacity = 0.45
                            } else if zoomLevel > 0.5 {
                                targetScreenPixelLineWidth = 0.6
                                lineOpacity = 0.35
                            } else {
                                targetScreenPixelLineWidth = 0.5
                                lineOpacity = 0.3
                            }
                            
                            let effectiveZoomLevelForLineWidth = max(0.1, zoomLevel)
                            let lineRenderWidth = max(0.1 / effectiveZoomLevelForLineWidth, targetScreenPixelLineWidth / effectiveZoomLevelForLineWidth)
                            let lineColor = Color.black.opacity(lineOpacity)
                            
                            let lineDrawingMinX = CGFloat(startColCells) * scaledCellWidth
                            let lineDrawingMaxX = CGFloat(endColCellsExclusive) * scaledCellWidth
                            let lineDrawingMinY = CGFloat(startRowCells) * scaledCellHeight
                            let lineDrawingMaxY = CGFloat(endRowCellsExclusive) * scaledCellHeight
                            
                            // Iterate for vertical lines (from col 0 to gridColumns)
                            // but only draw if they are within the visible cell drawing area.
                            let firstLineColToDraw = startColCells
                            let lastLineColToDraw = endColCellsExclusive // Draw line at the right of the last visible column of cells

                            if firstLineColToDraw <= lastLineColToDraw {
                                for col_idx in firstLineColToDraw...lastLineColToDraw {
                                    let x = CGFloat(col_idx) * scaledCellWidth
                                    // Ensure the line itself is within the broader visible area to avoid unnecessary drawing
                                    if x >= visibleRectInGridOverlayCoords.minX - scaledCellWidth && x <= visibleRectInGridOverlayCoords.maxX + scaledCellWidth {
                                        context.stroke(Path { path in
                                            path.move(to: CGPoint(x: x, y: lineDrawingMinY))
                                            path.addLine(to: CGPoint(x: x, y: lineDrawingMaxY))
                                        }, with: .color(lineColor), lineWidth: lineRenderWidth)
                                    }
                                }
                            }
                            
                            // Iterate for horizontal lines (from row 0 to gridRows)
                            let firstLineRowToDraw = startRowCells
                            let lastLineRowToDraw = endRowCellsExclusive // Draw line at the bottom of the last visible row of cells

                            if firstLineRowToDraw <= lastLineRowToDraw {
                                for row_idx in firstLineRowToDraw...lastLineRowToDraw {
                                    let y = CGFloat(row_idx) * scaledCellHeight
                                    if y >= visibleRectInGridOverlayCoords.minY - scaledCellHeight && y <= visibleRectInGridOverlayCoords.maxY + scaledCellHeight {
                                        context.stroke(Path { path in
                                            path.move(to: CGPoint(x: lineDrawingMinX, y: y))
                                            path.addLine(to: CGPoint(x: lineDrawingMaxX, y: y))
                                        }, with: .color(lineColor), lineWidth: lineRenderWidth)
                                    }
                                }
                            }
                        }
                    }
                    .frame(width: localSize.width, height: localSize.height)
                    
                    if isDragging, let start = dragStartCell, let current = dragCurrentCell {
                        let minR = min(start.row, current.row)
                        let maxR = max(start.row, current.row)
                        let minC = min(start.col, current.col)
                        let maxC = max(start.col, current.col)
                        
                        let previewX = CGFloat(minC) * scaledCellWidth
                        let previewY = CGFloat(minR) * scaledCellHeight
                        let previewWidth = CGFloat(maxC - minC + 1) * scaledCellWidth
                        let previewHeight = CGFloat(maxR - minR + 1) * scaledCellHeight
                        
                        Rectangle()
                            .fill(calculatePreviewColor())
                            .frame(width: previewWidth, height: previewHeight)
                            .offset(x: previewX, y: previewY)
                    }
                }
                .contentShape(Rectangle())
                
                .gesture(
                    DragGesture(minimumDistance: 0, coordinateSpace: .local)
                        .onChanged { value in
                            let localLocation = value.location
                            let currentCell = mapPointToCell(localPoint: localLocation)
                            
                            if !isDragging {
                                isDragging = true
                                dragStartCell = currentCell
                                initialLocalDragLocationForScrollHandling = localLocation
                                initialContentOffsetForScrollHandling = externalContentOffset
                            }
                            
                            if currentCell != dragCurrentCell {
                                dragCurrentCell = currentCell
                            }
                            
                            let mouseLocationInViewport = CGPoint(
                                x: (localLocation.x + contentViewInset) - externalContentOffset.x,
                                y: (localLocation.y + contentViewInset) - externalContentOffset.y
                            )
                            determineScrollDirection(mouseLocalToScrollViewVisibleArea: mouseLocationInViewport)
                            manageAutoScrollTimer()
                        }
                        .onEnded { value in
                            let localLocation = value.location
                            let endCell = mapPointToCell(localPoint: localLocation)
                            dragCurrentCell = endCell
                            
                            let dragDistance = hypot(value.translation.width, value.translation.height)
                            let dragThreshold: CGFloat = 5.0
                            var cellsToPaint = Set<GridCell>()
                            
                            if !isDragging || (dragDistance < dragThreshold && dragStartCell == endCell) {
                                if let cell = endCell, cell.isValid(rows: gridRows, cols: gridColumns) {
                                    cellsToPaint.insert(cell)
                                }
                            } else {
                                cellsToPaint = self.cellsInDragRectangle
                            }
                            
                            if !cellsToPaint.isEmpty {
                                onPaint(cellsToPaint, selectedColorIndex)
                            }
                            resetDragState()
                        }
                )
<<<<<<< HEAD
                .onChange(of: externalContentOffset) { oldOffset, newOffset in
=======
                 
                .onChange(of: externalContentOffset) { _, newOffset in
>>>>>>> 41c8dc16
                    if isDragging {
                        if let initialLocalDrag = initialLocalDragLocationForScrollHandling,
                           let initialContentOffset = initialContentOffsetForScrollHandling {
                            
                            let contentScrollDelta = CGPoint(x: newOffset.x - initialContentOffset.x,
                                                             y: newOffset.y - initialContentOffset.y)
                            
                            let currentEffectiveLocalLocation = CGPoint(
                                x: initialLocalDrag.x - contentScrollDelta.x,
                                y: initialLocalDrag.y - contentScrollDelta.y
                            )
                            
                            let currentCell = mapPointToCell(localPoint: currentEffectiveLocalLocation)
                            
                            if let cell = currentCell, cell != dragCurrentCell {
                                dragCurrentCell = cell
                            }
                        }
                    }
                }
            }
        } else {
            Text("Invalid Grid State")
                .foregroundColor(.red)
                .frame(maxWidth: .infinity, maxHeight: .infinity)
        }
    }
        
    private func calculatePreviewColor() -> Color {
        selectedColorIndex == 0 ? Color.white.opacity(0.4) : ColorPalette.gridColor(for: selectedColorIndex).opacity(0.6)
    }
    
    private func mapPointToCell(localPoint: CGPoint) -> GridCell? {
        guard GRID_CELL_SIZE_CONST > 0, zoomLevel > 0, gridColumns > 0, gridRows > 0 else { return nil }
        
        let currentCellWidth = GRID_CELL_SIZE_CONST * zoomLevel
        let currentCellHeight = GRID_CELL_SIZE_CONST * zoomLevel

        guard currentCellWidth > 0, currentCellHeight > 0 else { return nil }
        
        let col = Int(floor(localPoint.x / currentCellWidth))
        let row = Int(floor(localPoint.y / currentCellHeight))
        
        let cell = GridCell(row: row, col: col)
        return cell.isValid(rows: gridRows, cols: gridColumns) ? cell : nil
    }
    
<<<<<<< HEAD
    private func determineScrollDirection(mouseLocalToScrollViewVisibleArea: CGPoint) {
        var directions: Set<Direction> = []
        let maxScrollSpeed: CGFloat = 1500.0
        
        scrollSpeedX = 0
        scrollSpeedY = 0
        
        if mouseLocalToScrollViewVisibleArea.x < autoScrollMargin {
            directions.insert(.left)
            scrollSpeedX = -((1.0 - max(0, mouseLocalToScrollViewVisibleArea.x) / autoScrollMargin).clamped(to: 0...1) * maxScrollSpeed)
        } else if mouseLocalToScrollViewVisibleArea.x > visibleSize.width - autoScrollMargin {
            directions.insert(.right)
            let distFromRightEdge = visibleSize.width - mouseLocalToScrollViewVisibleArea.x
            scrollSpeedX = (1.0 - max(0, distFromRightEdge) / autoScrollMargin).clamped(to: 0...1) * maxScrollSpeed
        }
        
        if mouseLocalToScrollViewVisibleArea.y < autoScrollMargin {
            directions.insert(.up)
            scrollSpeedY = -((1.0 - max(0, mouseLocalToScrollViewVisibleArea.y) / autoScrollMargin).clamped(to: 0...1) * maxScrollSpeed)
        } else if mouseLocalToScrollViewVisibleArea.y > visibleSize.height - autoScrollMargin {
            directions.insert(.down)
            let distFromBottomEdge = visibleSize.height - mouseLocalToScrollViewVisibleArea.y
            scrollSpeedY = (1.0 - max(0, distFromBottomEdge) / autoScrollMargin).clamped(to: 0...1) * maxScrollSpeed
=======
    // MARK: - Auto-Scroll Logic
    private func determineScrollDirection() {
        guard let window = NSApplication.shared.windows.first else { return }
        let windowFrame = window.frame
        let mouseLocation = NSEvent.mouseLocation
        let mouseInWindowX = mouseLocation.x - windowFrame.minX
        let mouseInWindowY = windowFrame.height - (mouseLocation.y - windowFrame.minY)
        let scrollViewPoint = CGPoint(
            x: mouseInWindowX - scrollViewGlobalFrame.minX,
            y: mouseInWindowY - scrollViewGlobalFrame.minY
        )
        
        var directions: Set<Direction> = []
        let maxScrollSpeed: CGFloat = 1500.0 // Maximum speed in pixels per second
        
        // Reset speeds
        scrollSpeedX = 0
        scrollSpeedY = 0
        
        // Left edge
        if scrollViewPoint.x < autoScrollMargin {
            directions.insert(.left)
            let distanceFromLeft = scrollViewPoint.x
            scrollSpeedX = -((1.0 - distanceFromLeft / autoScrollMargin) * maxScrollSpeed)
        }
        // Right edge
        else if scrollViewPoint.x > scrollViewGlobalFrame.width - autoScrollMargin {
            directions.insert(.right)
            let distanceFromRight = scrollViewGlobalFrame.width - scrollViewPoint.x
            scrollSpeedX = (1.0 - distanceFromRight / autoScrollMargin) * maxScrollSpeed
        }
        
        // Top edge
        if scrollViewPoint.y < autoScrollMargin {
            directions.insert(.up)
            let distanceFromTop = scrollViewPoint.y
            scrollSpeedY = -((1.0 - distanceFromTop / autoScrollMargin) * maxScrollSpeed)
        }
        // Bottom edge
        else if scrollViewPoint.y > scrollViewGlobalFrame.height - autoScrollMargin {
            directions.insert(.down)
            let distanceFromBottom = scrollViewGlobalFrame.height - scrollViewPoint.y
            scrollSpeedY = (1.0 - distanceFromBottom / autoScrollMargin) * maxScrollSpeed
>>>>>>> 41c8dc16
        }
        
        self.autoScrollDirection = directions
    }
    
    private func manageAutoScrollTimer() {
        let shouldBeScrolling = isDragging && !autoScrollDirection.isEmpty
        
        if shouldBeScrolling && autoScrollTimer == nil {
            autoScrollTimer = Timer.scheduledTimer(withTimeInterval: autoScrollTimerInterval, repeats: true) { timer in
                DispatchQueue.main.async {
                    if self.isDragging && !self.autoScrollDirection.isEmpty {
                        self.performAutoScroll()
                    } else {
                        timer.invalidate()
                        self.autoScrollTimer = nil
                    }
                }
            }
        } else if (!shouldBeScrolling || !isDragging) && autoScrollTimer != nil {
            autoScrollTimer?.invalidate()
            autoScrollTimer = nil
        }
    }
    
    private func performAutoScroll() {
        guard !autoScrollDirection.isEmpty else { return }
        
        let deltaX = scrollSpeedX * autoScrollTimerInterval
        let deltaY = scrollSpeedY * autoScrollTimerInterval
<<<<<<< HEAD
        
        var targetX = externalContentOffset.x + deltaX
        var targetY = externalContentOffset.y + deltaY
        
        let maxX = max(0, self.contentSize.width - self.visibleSize.width)
        let maxY = max(0, self.contentSize.height - self.visibleSize.height)
        
        targetX = targetX.clamped(to: 0...maxX)
        targetY = targetY.clamped(to: 0...maxY)
=======
        
        let currentOffset = externalContentOffset
        let targetX = currentOffset.x + deltaX
        let targetY = currentOffset.y + deltaY
>>>>>>> 41c8dc16
        
        let targetOffset = CGPoint(x: targetX, y: targetY)
        
<<<<<<< HEAD
        if targetOffset != externalContentOffset {
            let scrollableWidth = self.contentSize.width - self.visibleSize.width
            let scrollableHeight = self.contentSize.height - self.visibleSize.height
            
            let anchorX = scrollableWidth > 0 ? (targetX / scrollableWidth).clamped(to: 0...1) : 0.5
            let anchorY = scrollableHeight > 0 ? (targetY / scrollableHeight).clamped(to: 0...1) : 0.5
            
            scrollProxy.scrollTo(scrollableContentID, anchor: UnitPoint(x: anchorX, y: anchorY))
=======
        if targetOffset != currentOffset {
            let denominatorX = max(1e-6, contentSize.width - visibleSize.width)
            let denominatorY = max(1e-6, contentSize.height - visibleSize.height)
            let anchorX = clampedX / denominatorX
            let anchorY = clampedY / denominatorY
            let targetAnchor = UnitPoint(x: anchorX.clamped(to: 0...1), y: anchorY.clamped(to: 0...1))
            
            scrollProxy.scrollTo(scrollableContentID, anchor: targetAnchor)
>>>>>>> 41c8dc16
        }
    }
    
    private func resetDragState() {
        isDragging = false
        dragStartCell = nil
        dragCurrentCell = nil
        initialLocalDragLocationForScrollHandling = nil
        initialContentOffsetForScrollHandling = nil
        
        if autoScrollTimer != nil {
            autoScrollTimer?.invalidate()
            autoScrollTimer = nil
        }
        autoScrollDirection = []
        scrollSpeedX = 0
        scrollSpeedY = 0
    }
}<|MERGE_RESOLUTION|>--- conflicted
+++ resolved
@@ -53,13 +53,9 @@
     // MARK: - Auto-Scroll State & Config
     @State private var autoScrollTimer: Timer? = nil
     @State private var autoScrollDirection: Set<Direction> = []
-<<<<<<< HEAD
-    private let autoScrollMargin: CGFloat = 60.0
-=======
     @State private var localDragLocation: CGPoint = .zero
     private let autoScrollMargin: CGFloat = 60.0
     private let autoScrollAmount: CGFloat = 50.0
->>>>>>> 41c8dc16
     private let autoScrollTimerInterval: TimeInterval = 0.02
     @State private var scrollSpeedX: CGFloat = 0
     @State private var scrollSpeedY: CGFloat = 0
@@ -269,12 +265,7 @@
                             resetDragState()
                         }
                 )
-<<<<<<< HEAD
                 .onChange(of: externalContentOffset) { oldOffset, newOffset in
-=======
-                 
-                .onChange(of: externalContentOffset) { _, newOffset in
->>>>>>> 41c8dc16
                     if isDragging {
                         if let initialLocalDrag = initialLocalDragLocationForScrollHandling,
                            let initialContentOffset = initialContentOffsetForScrollHandling {
@@ -322,11 +313,11 @@
         return cell.isValid(rows: gridRows, cols: gridColumns) ? cell : nil
     }
     
-<<<<<<< HEAD
     private func determineScrollDirection(mouseLocalToScrollViewVisibleArea: CGPoint) {
         var directions: Set<Direction> = []
         let maxScrollSpeed: CGFloat = 1500.0
         
+        // Reset speeds
         scrollSpeedX = 0
         scrollSpeedY = 0
         
@@ -346,51 +337,6 @@
             directions.insert(.down)
             let distFromBottomEdge = visibleSize.height - mouseLocalToScrollViewVisibleArea.y
             scrollSpeedY = (1.0 - max(0, distFromBottomEdge) / autoScrollMargin).clamped(to: 0...1) * maxScrollSpeed
-=======
-    // MARK: - Auto-Scroll Logic
-    private func determineScrollDirection() {
-        guard let window = NSApplication.shared.windows.first else { return }
-        let windowFrame = window.frame
-        let mouseLocation = NSEvent.mouseLocation
-        let mouseInWindowX = mouseLocation.x - windowFrame.minX
-        let mouseInWindowY = windowFrame.height - (mouseLocation.y - windowFrame.minY)
-        let scrollViewPoint = CGPoint(
-            x: mouseInWindowX - scrollViewGlobalFrame.minX,
-            y: mouseInWindowY - scrollViewGlobalFrame.minY
-        )
-        
-        var directions: Set<Direction> = []
-        let maxScrollSpeed: CGFloat = 1500.0 // Maximum speed in pixels per second
-        
-        // Reset speeds
-        scrollSpeedX = 0
-        scrollSpeedY = 0
-        
-        // Left edge
-        if scrollViewPoint.x < autoScrollMargin {
-            directions.insert(.left)
-            let distanceFromLeft = scrollViewPoint.x
-            scrollSpeedX = -((1.0 - distanceFromLeft / autoScrollMargin) * maxScrollSpeed)
-        }
-        // Right edge
-        else if scrollViewPoint.x > scrollViewGlobalFrame.width - autoScrollMargin {
-            directions.insert(.right)
-            let distanceFromRight = scrollViewGlobalFrame.width - scrollViewPoint.x
-            scrollSpeedX = (1.0 - distanceFromRight / autoScrollMargin) * maxScrollSpeed
-        }
-        
-        // Top edge
-        if scrollViewPoint.y < autoScrollMargin {
-            directions.insert(.up)
-            let distanceFromTop = scrollViewPoint.y
-            scrollSpeedY = -((1.0 - distanceFromTop / autoScrollMargin) * maxScrollSpeed)
-        }
-        // Bottom edge
-        else if scrollViewPoint.y > scrollViewGlobalFrame.height - autoScrollMargin {
-            directions.insert(.down)
-            let distanceFromBottom = scrollViewGlobalFrame.height - scrollViewPoint.y
-            scrollSpeedY = (1.0 - distanceFromBottom / autoScrollMargin) * maxScrollSpeed
->>>>>>> 41c8dc16
         }
         
         self.autoScrollDirection = directions
@@ -421,7 +367,6 @@
         
         let deltaX = scrollSpeedX * autoScrollTimerInterval
         let deltaY = scrollSpeedY * autoScrollTimerInterval
-<<<<<<< HEAD
         
         var targetX = externalContentOffset.x + deltaX
         var targetY = externalContentOffset.y + deltaY
@@ -431,16 +376,9 @@
         
         targetX = targetX.clamped(to: 0...maxX)
         targetY = targetY.clamped(to: 0...maxY)
-=======
-        
-        let currentOffset = externalContentOffset
-        let targetX = currentOffset.x + deltaX
-        let targetY = currentOffset.y + deltaY
->>>>>>> 41c8dc16
         
         let targetOffset = CGPoint(x: targetX, y: targetY)
         
-<<<<<<< HEAD
         if targetOffset != externalContentOffset {
             let scrollableWidth = self.contentSize.width - self.visibleSize.width
             let scrollableHeight = self.contentSize.height - self.visibleSize.height
@@ -449,16 +387,6 @@
             let anchorY = scrollableHeight > 0 ? (targetY / scrollableHeight).clamped(to: 0...1) : 0.5
             
             scrollProxy.scrollTo(scrollableContentID, anchor: UnitPoint(x: anchorX, y: anchorY))
-=======
-        if targetOffset != currentOffset {
-            let denominatorX = max(1e-6, contentSize.width - visibleSize.width)
-            let denominatorY = max(1e-6, contentSize.height - visibleSize.height)
-            let anchorX = clampedX / denominatorX
-            let anchorY = clampedY / denominatorY
-            let targetAnchor = UnitPoint(x: anchorX.clamped(to: 0...1), y: anchorY.clamped(to: 0...1))
-            
-            scrollProxy.scrollTo(scrollableContentID, anchor: targetAnchor)
->>>>>>> 41c8dc16
         }
     }
     
